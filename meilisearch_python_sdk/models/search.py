--- conflicted
+++ resolved
@@ -87,9 +87,8 @@
     index_uid: str
 
 
-<<<<<<< HEAD
-class SearchResultsFederated(CamelBase):
-    hits: list[JsonDict]
+class SearchResultsFederated(CamelBase, Generic[T]):
+    hits: list[T]
     offset: int | None = None
     limit: int | None = None
     estimated_total_hits: int | None = None
@@ -102,12 +101,8 @@
     semantic_hit_count: int | None = None
 
 
-class SimilarSearchResults(CamelBase):
-    hits: list[JsonDict]
-=======
 class SimilarSearchResults(CamelBase, Generic[T]):
     hits: list[T]
->>>>>>> 12eddd25
     id: str
     processing_time_ms: int
     limit: int | None = None
