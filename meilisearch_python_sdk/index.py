--- conflicted
+++ resolved
@@ -3884,7 +3884,6 @@
 
         return TaskInfo(**response.json())
 
-<<<<<<< HEAD
     async def get_proximity_precision(self) -> ProximityPrecision:
         """Get proximity precision settings for the index.
 
@@ -3961,7 +3960,6 @@
 
         return TaskInfo(**response.json())
 
-=======
     @staticmethod
     async def _run_plugins(
         plugins: Sequence[AsyncPlugin | AsyncDocumentPlugin | AsyncPostSearchPlugin],
@@ -4021,7 +4019,6 @@
                 if result:
                     results["generic_result"] = await result
                     break
->>>>>>> 9e0f76e7
 
         if document_tasks:
             results["document_result"] = await document_tasks[-1]
@@ -7084,7 +7081,6 @@
 
         return TaskInfo(**response.json())
 
-<<<<<<< HEAD
     def get_proximity_precision(self) -> ProximityPrecision:
         """Get proximity precision settings for the index.
 
@@ -7160,7 +7156,7 @@
         response = self._http_requests.delete(f"{self._settings_url}/proximity-precision")
 
         return TaskInfo(**response.json())
-=======
+
     @staticmethod
     def _run_plugins(
         plugins: Sequence[Plugin | DocumentPlugin | PostSearchPlugin],
@@ -7200,7 +7196,6 @@
             results["search_result"] = search_tasks[-1]
 
         return results
->>>>>>> 9e0f76e7
 
 
 async def _async_load_documents_from_file(
