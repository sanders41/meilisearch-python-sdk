from __future__ import annotations

from asyncio import sleep
from datetime import datetime
<<<<<<< HEAD
from urllib.parse import urlencode
=======
from typing import TYPE_CHECKING
>>>>>>> 87c9461a

from httpx import AsyncClient

from meilisearch_python_async._http_requests import HttpRequests
from meilisearch_python_async.errors import MeiliSearchTimeoutError
from meilisearch_python_async.models.task import TaskInfo, TaskStatus

if TYPE_CHECKING:
    from meilisearch_python_async.client import Client  # pragma: no cover

<<<<<<< HEAD
async def cancel_tasks(
    http_client: AsyncClient,
    *,
    uids: list[str] | None = None,
    index_uids: list[str] | None = None,
    statuses: list[str] | None = None,
    types: list[str] | None = None,
    before_enqueued_at: datetime | None = None,
    after_enqueueda_at: datetime | None = None,
    before_started_at: datetime | None = None,
    after_finished_at: datetime | None = None,
) -> TaskInfo:
    """Cancel a list of enqueued or processing tasks.

    Defaults to cancelling all tasks.

    Args:

        uids: A list of task UIDs to cancel.
        index_uids: A list of index UIDs for which to cancel tasks.
        statuses: A list of statuses to cancel.
        types: A list of types to cancel.
        before_enqueued_at: Cancel tasks that were enqueued before the specified date time.
        after_enqueueda_at: Cancel tasks that were enqueued after the specified date time.
        before_started_at: Cancel tasks that were started before the specified date time.
        after_finished_at: Cancel tasks that were finished after the specified date time.

    Returns:

        The details of the task

    Raises:

        MeilisearchCommunicationError: If there was an error communicating with the server.
        MeilisearchApiError: If the MeiliSearch API returned an error.
        MeiliSearchTimeoutError: If the connection times out.

    Examples:

        >>> from meilisearch_python_async import Client
        >>> from meilisearch_python_async.task import cancel_tasks
        >>>
        >>> async with Client("http://localhost.com", "masterKey") as client:
        >>>     await cancel_tasks(client.http_client, uids=[1, 2])
    """
    parameters = {}
    if uids:
        parameters["uids"] = ",".join([str(x) for x in uids])
    if index_uids:
        parameters["indexUids"] = ",".join([str(x) for x in index_uids])
    if statuses:
        parameters["statuses"] = ",".join(statuses)
    if types:
        parameters["types"] = ",".join(types)
    if before_enqueued_at:
        parameters["beforeEnqueuedAt"] = str(before_enqueued_at)
    if after_enqueueda_at:
        parameters["afterEnqueuedAt"] = str(after_enqueueda_at)
    if before_started_at:
        parameters["beforeStartedAt"] = str(before_started_at)
    if after_finished_at:
        parameters["afterFinishedAt"] = str(after_finished_at)

    if not parameters:
        # Cancel all tasks if no parmaeters provided
        parameters["statuses"] = "enqueued,processing"

    url = f"tasks/cancel?{urlencode(parameters)}"
    response = await http_client.post(url)

    return TaskInfo(**response.json())


async def delete_tasks(
    http_client: AsyncClient,
    *,
    uids: list[str] | None = None,
    index_uids: list[str] | None = None,
    statuses: list[str] | None = None,
    types: list[str] | None = None,
    before_enqueued_at: datetime | None = None,
    after_enqueueda_at: datetime | None = None,
    before_started_at: datetime | None = None,
    after_finished_at: datetime | None = None,
) -> TaskInfo:
    """Delete a list of tasks.

    Defaults to deleting all tasks.

    Args:

        uids: A list of task UIDs to cancel.
        index_uids: A list of index UIDs for which to cancel tasks.
        statuses: A list of statuses to cancel.
        types: A list of types to cancel.
        before_enqueued_at: Cancel tasks that were enqueued before the specified date time.
        after_enqueueda_at: Cancel tasks that were enqueued after the specified date time.
        before_started_at: Cancel tasks that were started before the specified date time.
        after_finished_at: Cancel tasks that were finished after the specified date time.

    Returns:

        The details of the task

    Raises:

        MeilisearchCommunicationError: If there was an error communicating with the server.
        MeilisearchApiError: If the MeiliSearch API returned an error.
        MeiliSearchTimeoutError: If the connection times out.

    Examples:

        >>> from meilisearch_python_async import Client
        >>> from meilisearch_python_async.task import delete_tasks
        >>>
        >>> async with Client("http://localhost.com", "masterKey") as client:
        >>>     await delete_tasks(client.http_client, uids=[1, 2])
    """
    parameters = {}
    if uids:
        parameters["uids"] = ",".join([str(x) for x in uids])
    if index_uids:
        parameters["indexUids"] = ",".join([str(x) for x in index_uids])
    if statuses:
        parameters["statuses"] = ",".join(statuses)
    if types:
        parameters["types"] = ",".join(types)
    if before_enqueued_at:
        parameters["beforeEnqueuedAt"] = str(before_enqueued_at)
    if after_enqueueda_at:
        parameters["afterEnqueuedAt"] = str(after_enqueueda_at)
    if before_started_at:
        parameters["beforeStartedAt"] = str(before_started_at)
    if after_finished_at:
        parameters["afterFinishedAt"] = str(after_finished_at)

    if not parameters:
        # delete all tasks if no parmaeters provided
        parameters["statuses"] = "canceled,enqueued,failed,processing,succeeded"

    url = f"tasks?{urlencode(parameters)}"
    response = await http_client.delete(url)

    return TaskInfo(**response.json())


async def get_tasks(
    http_client: AsyncClient,
    *,
    index_ids: list[str] | None = None,
    types: str | list[str] | None = None,
) -> list[TaskStatus]:
    """Get multiple tasks.

    Args:

        http_client: An AsyncClient instance.
        index_ids: A list of index UIDs for which to get the tasks. If provided this will get the
            tasks only for the specified indexes, if not all tasks will be returned. Default = None
        types: Specify specific task types to retrieve. Default = None
=======

async def get_tasks(client: AsyncClient | Client, index_id: str | None = None) -> list[TaskStatus]:
    """Get all tasks.

    Args:

        client: An httpx AsyncClient or meilisearch_python_async Client instance.
        index_id: The id of the index for which to get the tasks. If provided this will get the
            tasks only for the specified index, if not all tasks will be returned. Default = None
>>>>>>> 87c9461a

    Returns:

        A list of all tasks.

    Raises:

        MeilisearchCommunicationError: If there was an error communicating with the server.
        MeilisearchApiError: If the MeiliSearch API returned an error.
        MeiliSearchTimeoutError: If the connection times out.

    Examples:

        >>> from meilisearch_python_async import Client
        >>> from meilisearch_python_async.task import get_tasks
        >>>
        >>> async with Client("http://localhost.com", "masterKey") as client:
        >>>     await get_tasks(client)
    """
<<<<<<< HEAD
    url = f"tasks?indexUids={','.join(index_ids)}" if index_ids else "tasks"
    if types:
        formatted_types = ",".join(types) if isinstance(types, list) else types
        url = f"{url}&types={formatted_types}" if "?" in url else f"{url}?types={formatted_types}"
    response = await http_client.get(url)
=======
    url = f"tasks?indexUid={index_id}" if index_id else "tasks"
    client_ = _get_client(client)
    response = await client_.get(url)
    tasks = [TaskStatus(**x) for x in response.json()["results"]]
>>>>>>> 87c9461a

    return [TaskStatus(**x) for x in response.json()["results"]]


async def get_task(client: AsyncClient | Client, task_id: int) -> TaskStatus:
    """Get a single task from it's task id.

    Args:

        client: An httpx AsyncClient or meilisearch_python_async Client instance.
        task_id: Identifier of the task to retrieve.

    Returns:

        A list of all tasks.

    Raises:

        MeilisearchCommunicationError: If there was an error communicating with the server.
        MeilisearchApiError: If the MeiliSearch API returned an error.
        MeiliSearchTimeoutError: If the connection times out.

    Examples:

        >>> from meilisearch_python_async import Client
        >>> from meilisearch_python_async.task import get_task
        >>>
        >>> async with Client("http://localhost.com", "masterKey") as client:
        >>>     await get_task(client, 1244)
    """
    client_ = _get_client(client)
    response = await client_.get(f"tasks/{task_id}")

    return TaskStatus(**response.json())


async def wait_for_task(
    client: AsyncClient | Client,
    task_id: int,
    *,
    timeout_in_ms: int = 5000,
    interval_in_ms: int = 50,
) -> TaskStatus:
    """Wait until MeiliSearch processes a task, and get its status.

    Args:

        client: An httpx AsyncClient or meilisearch_python_async Client instance.
        task_id: Identifier of the task to retrieve.
        timeout_in_ms: Amount of time in milliseconds to wait before raising a
            MeiliSearchTimeoutError. Defaults to 5000.
        interval_in_ms: Time interval in miliseconds to sleep between requests. Defaults to 50.

    Returns:

        Details of the processed update status.

    Raises:

        MeilisearchCommunicationError: If there was an error communicating with the server.
        MeilisearchApiError: If the MeiliSearch API returned an error.
        MeiliSearchTimeoutError: If the connection times out.

    Examples:

        >>> from meilisearch_python_async import Client
        >>> from meilisearch_python_async.task import wait_for_task
        >>> >>> documents = [
        >>>     {"id": 1, "title": "Movie 1", "genre": "comedy"},
        >>>     {"id": 2, "title": "Movie 2", "genre": "drama"},
        >>> ]
        >>> async with Client("http://localhost.com", "masterKey") as client:
        >>>     index = client.index("movies")
        >>>     response = await index.add_documents(documents)
        >>>     await wait_for_pending_task(client, response.update_id)
    """
    client_ = _get_client(client)
    url = f"tasks/{task_id}"
    http_requests = HttpRequests(client_)
    start_time = datetime.now()
    elapsed_time = 0.0
    while elapsed_time < timeout_in_ms:
        response = await http_requests.get(url)
        status = TaskStatus(**response.json())
        if status.status in ("succeeded", "failed"):
            return status
        await sleep(interval_in_ms / 1000)
        time_delta = datetime.now() - start_time
        elapsed_time = time_delta.seconds * 1000 + time_delta.microseconds / 1000
    raise MeiliSearchTimeoutError(
        f"timeout of {timeout_in_ms}ms has exceeded on process {task_id} when waiting for pending update to resolve."
    )


def _get_client(client: AsyncClient | Client) -> AsyncClient:
    if isinstance(client, AsyncClient):
        return client

    return client.http_client<|MERGE_RESOLUTION|>--- conflicted
+++ resolved
@@ -2,11 +2,8 @@
 
 from asyncio import sleep
 from datetime import datetime
-<<<<<<< HEAD
+from typing import TYPE_CHECKING
 from urllib.parse import urlencode
-=======
-from typing import TYPE_CHECKING
->>>>>>> 87c9461a
 
 from httpx import AsyncClient
 
@@ -17,7 +14,7 @@
 if TYPE_CHECKING:
     from meilisearch_python_async.client import Client  # pragma: no cover
 
-<<<<<<< HEAD
+
 async def cancel_tasks(
     http_client: AsyncClient,
     *,
@@ -165,7 +162,7 @@
 
 
 async def get_tasks(
-    http_client: AsyncClient,
+    client: AsyncClient | Client,
     *,
     index_ids: list[str] | None = None,
     types: str | list[str] | None = None,
@@ -174,21 +171,10 @@
 
     Args:
 
-        http_client: An AsyncClient instance.
+        client: An httpx AsyncClient or meilisearch_python_async Client instance.
         index_ids: A list of index UIDs for which to get the tasks. If provided this will get the
             tasks only for the specified indexes, if not all tasks will be returned. Default = None
         types: Specify specific task types to retrieve. Default = None
-=======
-
-async def get_tasks(client: AsyncClient | Client, index_id: str | None = None) -> list[TaskStatus]:
-    """Get all tasks.
-
-    Args:
-
-        client: An httpx AsyncClient or meilisearch_python_async Client instance.
-        index_id: The id of the index for which to get the tasks. If provided this will get the
-            tasks only for the specified index, if not all tasks will be returned. Default = None
->>>>>>> 87c9461a
 
     Returns:
 
@@ -208,18 +194,12 @@
         >>> async with Client("http://localhost.com", "masterKey") as client:
         >>>     await get_tasks(client)
     """
-<<<<<<< HEAD
     url = f"tasks?indexUids={','.join(index_ids)}" if index_ids else "tasks"
     if types:
         formatted_types = ",".join(types) if isinstance(types, list) else types
         url = f"{url}&types={formatted_types}" if "?" in url else f"{url}?types={formatted_types}"
-    response = await http_client.get(url)
-=======
-    url = f"tasks?indexUid={index_id}" if index_id else "tasks"
     client_ = _get_client(client)
     response = await client_.get(url)
-    tasks = [TaskStatus(**x) for x in response.json()["results"]]
->>>>>>> 87c9461a
 
     return [TaskStatus(**x) for x in response.json()["results"]]
 
