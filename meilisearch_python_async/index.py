from __future__ import annotations

import json
from asyncio import gather, get_running_loop
from csv import DictReader
from datetime import datetime
from functools import partial
from pathlib import Path
from typing import Any, Generator
from urllib.parse import urlencode

import aiofiles
from httpx import AsyncClient

from meilisearch_python_async._http_requests import HttpRequests
from meilisearch_python_async.errors import InvalidDocumentError, MeiliSearchError
from meilisearch_python_async.models.documents import DocumentsInfo
from meilisearch_python_async.models.index import IndexStats
from meilisearch_python_async.models.search import SearchResults
from meilisearch_python_async.models.settings import Faceting, MeiliSearchSettings, TypoTolerance
from meilisearch_python_async.models.task import TaskInfo
from meilisearch_python_async.task import wait_for_task


class Index:
    """Index class gives access to all indexes routes and child routes.

    https://docs.meilisearch.com/reference/api/indexes.html
    """

    def __init__(
        self,
        http_client: AsyncClient,
        uid: str,
        primary_key: str | None = None,
        created_at: str | datetime | None = None,
        updated_at: str | datetime | None = None,
    ):
        """Class initializer.

        Args:

            http_client: An instance of the AsyncClient. This automatically gets passed by the
                Client when creating and Index instance.
            uid: The index's unique identifier.
            primary_key: The primary key of the documents. Defaults to None.
            created_at: The date and time the index was created. Defaults to None.
            updated_at: The date and time the index was last updated. Defaults to None.
        """
        self.uid = uid
        self.primary_key = primary_key
        self.created_at: datetime | None = _iso_to_date_time(created_at)
        self.updated_at: datetime | None = _iso_to_date_time(updated_at)
        self._base_url = "indexes/"
        self._base_url_with_uid = f"{self._base_url}{self.uid}"
        self._documents_url = f"{self._base_url_with_uid}/documents"
        self._stats_url = f"{self._base_url_with_uid}/stats"
        self._settings_url = f"{self._base_url_with_uid}/settings"
        self.http_client = http_client
        self._http_requests = HttpRequests(http_client)

    def __str__(self) -> str:
        return f"{type(self).__name__}(uid={self.uid}, primary_key={self.primary_key}, created_at={self.created_at}, updated_at={self.updated_at})"

    def __repr__(self) -> str:
        return f"{type(self).__name__}(uid={self.uid!r}, primary_key={self.primary_key!r}, created_at={self.created_at!r}, updated_at={self.updated_at!r})"

    async def delete(self) -> TaskInfo:
        """Deletes the index.

        Returns:

            The details of the task.

        Raises:

            MeilisearchCommunicationError: If there was an error communicating with the server.
            MeilisearchApiError: If the MeiliSearch API returned an error.

        Examples:

            >>> from meilisearch_async_client import Client
            >>> async with Client("http://localhost.com", "masterKey") as client:
            >>>     index = client.index("movies")
            >>>     await index.delete()
        """
        url = f"{self._base_url_with_uid}"
        response = await self._http_requests.delete(url)
        return TaskInfo(**response.json())

    async def delete_if_exists(self) -> bool:
        """Delete the index if it already exists.

        Returns:

            True if the index was deleted or False if not.

        Raises:

            MeilisearchCommunicationError: If there was an error communicating with the server.
            MeilisearchApiError: If the MeiliSearch API returned an error.

        Examples:

            >>> from meilisearch_async_client import Client
            >>> async with Client("http://localhost.com", "masterKey") as client:
            >>>     index = client.index("movies")
            >>>     await index.delete_if_exists()
        """
        response = await self.delete()
        status = await wait_for_task(self.http_client, response.task_uid)
        if status.status == "succeeded":
            return True

        return False

    async def update(self, primary_key: str) -> Index:
        """Update the index primary key.

        Args:

            primary_key: The primary key of the documents.

        Returns:

            An instance of the Index with the updated information.

        Raises:

            MeilisearchCommunicationError: If there was an error communicating with the server.
            MeilisearchApiError: If the MeiliSearch API returned an error.

        Examples:

            >>> from meilisearch_async_client import Client
            >>> async with Client("http://localhost.com", "masterKey") as client:
            >>>     index = client.index("movies")
            >>>     updated_index = await index.update()
        """
        payload = {"primaryKey": primary_key}
        url = f"{self._base_url_with_uid}"
        response = await self._http_requests.patch(url, payload)
        await wait_for_task(self.http_client, response.json()["taskUid"], timeout_in_ms=100000)
        index_response = await self._http_requests.get(f"{url}")
        self.primary_key = index_response.json()["primaryKey"]
        return self

    async def fetch_info(self) -> Index:
        """Gets the infromation about the index.

        Returns:

            An instance of the Index containing the retrieved information.

        Raises:

            MeilisearchCommunicationError: If there was an error communicating with the server.
            MeilisearchApiError: If the MeiliSearch API returned an error.

        Examples:

            >>> from meilisearch_async_client import Client
            >>> async with Client("http://localhost.com", "masterKey") as client:
            >>>     index = client.index("movies")
            >>>     index_info = await index.fetch_info()
        """
        url = f"{self._base_url_with_uid}"
        response = await self._http_requests.get(url)
        index_dict = response.json()
        self.primary_key = index_dict["primaryKey"]
        loop = get_running_loop()
        self.created_at = await loop.run_in_executor(
            None, partial(_iso_to_date_time, index_dict["createdAt"])
        )
        self.updated_at = await loop.run_in_executor(
            None, partial(_iso_to_date_time, index_dict["updatedAt"])
        )
        return self

    async def get_primary_key(self) -> str | None:
        """Get the primary key.

        Returns:

            The primary key for the documents in the index.

        Raises:

            MeilisearchCommunicationError: If there was an error communicating with the server.
            MeilisearchApiError: If the MeiliSearch API returned an error.

        Examples:

            >>> from meilisearch_async_client import Client
            >>> async with Client("http://localhost.com", "masterKey") as client:
            >>>     index = client.index("movies")
            >>>     primary_key = await index.get_primary_key()
        """
        info = await self.fetch_info()
        return info.primary_key

    @classmethod
    async def create(
        cls, http_client: AsyncClient, uid: str, primary_key: str | None = None
    ) -> Index:
        """Creates a new index.

        In general this method should not be used directly and instead the index should be created
        through the `Client`.

        Args:

            http_client: An instance of the AsyncClient. This automatically gets passed by the
                Client when creating and Index instance.
            uid: The index's unique identifier.
            primary_key: The primary key of the documents. Defaults to None.

        Returns:

            An instance of Index containing the information of the newly created index.

        Raises:

            MeilisearchCommunicationError: If there was an error communicating with the server.
            MeilisearchApiError: If the MeiliSearch API returned an error.

        Examples:

            >>> from meilisearch_async_client import Client
            >>> async with Client("http://localhost.com", "masterKey") as client:
            >>>     index = await index.create(client, "movies")
        """
        if not primary_key:
            payload = {"uid": uid}
        else:
            payload = {"primaryKey": primary_key, "uid": uid}

        url = "indexes"
        http_request = HttpRequests(http_client)
        response = await http_request.post(url, payload)
        await wait_for_task(http_client, response.json()["taskUid"], timeout_in_ms=100000)
        index_response = await http_request.get(f"{url}/{uid}")
        index_dict = index_response.json()
        return cls(
            http_client=http_client,
            uid=index_dict["uid"],
            primary_key=index_dict["primaryKey"],
            created_at=index_dict["createdAt"],
            updated_at=index_dict["updatedAt"],
        )

    async def get_stats(self) -> IndexStats:
        """Get stats of the index.

        Returns:

            Stats of the index.

        Raises:

            MeilisearchCommunicationError: If there was an error communicating with the server.
            MeilisearchApiError: If the MeiliSearch API returned an error.

        Examples:

            >>> from meilisearch_async_client import Client
            >>> async with Client("http://localhost.com", "masterKey") as client:
            >>>     index = client.index("movies")
            >>>     stats = await index.get_stats()
        """
        url = f"{self._stats_url}"
        response = await self._http_requests.get(url)

        return IndexStats(**response.json())

    async def search(
        self,
        query: str | None = None,
        *,
        offset: int = 0,
        limit: int = 20,
        filter: str | list[str | list[str]] | None = None,
        facets: list[str] | None = None,
        attributes_to_retrieve: list[str] = ["*"],
        attributes_to_crop: list[str] | None = None,
        crop_length: int = 200,
        attributes_to_highlight: list[str] | None = None,
        sort: list[str] | None = None,
        show_matches_position: bool = False,
        highlight_pre_tag: str = "<em>",
        highlight_post_tag: str = "</em>",
        crop_marker: str = "...",
        matching_strategy: str = "all",
    ) -> SearchResults:
        """Search the index.

<<<<<<< HEAD
        **Args:**

        * **query:** String containing the word(s) to search
        * **offset:** Number of documents to skip. Defaults to 0.
        * **limit:** Maximum number of documents returned. Defaults to 20.
        * **filter:** Filter queries by an attribute value. Defaults to None.
        * **facets:** Facets for which to retrieve the matching count. Defaults to None.
        * **attributes_to_retrieve:** Attributes to display in the returned documents.
            Defaults to ["*"].
        * **attributes_to_crop:** Attributes whose values have to be cropped. Defaults to None.
        * **crop_length:** The maximun number of words to display. Defaults to 200.
        * **attributes_to_highlight:** Attributes whose values will contain highlighted matching terms.
            Defaults to None.
        * **sort:** Attributes by which to sort the results. Defaults to None.
        * **show_matches_postions:** Defines whether an object that contains information about the matches should be
            returned or not. Defaults to False.
        * **hightlight_pre_tag:** The opening tag for highlighting text. Defaults to <em>.
        * **hightlight_post_tag:** The closing tag for highlighting text. Defaults to </em>
        * **crop_marker:** Marker to display when the number of words excedes the `crop_length`.
            Defaults to ...
        * **matching_strategy:** Specifies the matching strategy Meilisearch should use. Defaults to `all`.

        **Returns:** Results of the search

        **Raises:**

        * **MeilisearchCommunicationError:** If there was an error communicating with the server.
        * **MeilisearchApiError:** If the MeiliSearch API returned an error.

        Usage:

        ```py
        >>> from meilisearch_async_client import Client
        >>> async with Client("http://localhost.com", "masterKey") as client:
        >>>     index = client.index("movies")
        >>>     search_results = await index.search("Tron")
        ```
=======
        Args:

            query: String containing the word(s) to search
            offset: Number of documents to skip. Defaults to 0.
            limit: Maximum number of documents returned. Defaults to 20.
            filter: Filter queries by an attribute value. Defaults to None.
            facets: Facets for which to retrieve the matching count. Defaults to None.
            attributes_to_retrieve: Attributes to display in the returned documents.
                Defaults to ["*"].
            attributes_to_crop: Attributes whose values have to be cropped. Defaults to None.
            crop_length: The maximun number of words to display. Defaults to 200.
            attributes_to_highlight: Attributes whose values will contain highlighted matching terms.
                Defaults to None.
            sort: Attributes by which to sort the results. Defaults to None.
            show_matches_position: Defines whether an object that contains information about the matches should be
                returned or not. Defaults to False.
            highlight_pre_tag: The opening tag for highlighting text. Defaults to <em>.
            highlight_post_tag: The closing tag for highlighting text. Defaults to </em>
            crop_marker: Marker to display when the number of words excedes the `crop_length`.
                Defaults to ...

        Returns:

            Results of the search

        Raises:

            MeilisearchCommunicationError: If there was an error communicating with the server.
            MeilisearchApiError: If the MeiliSearch API returned an error.

        Examples:

            >>> from meilisearch_async_client import Client
            >>> async with Client("http://localhost.com", "masterKey") as client:
            >>>     index = client.index("movies")
            >>>     search_results = await index.search("Tron")
>>>>>>> 99abf012
        """
        body = {
            "q": query,
            "offset": offset,
            "limit": limit,
            "filter": filter,
            "facets": facets,
            "attributesToRetrieve": attributes_to_retrieve,
            "attributesToCrop": attributes_to_crop,
            "cropLength": crop_length,
            "attributesToHighlight": attributes_to_highlight,
            "sort": sort,
            "showMatchesPosition": show_matches_position,
            "highlightPreTag": highlight_pre_tag,
            "highlightPostTag": highlight_post_tag,
            "cropMarker": crop_marker,
            "matchingStrategy": matching_strategy,
        }
        url = f"{self._base_url_with_uid}/search"
        response = await self._http_requests.post(url, body=body)

        return SearchResults(**response.json())

    async def get_document(self, document_id: str) -> dict[str, Any]:
        """Get one document with given document identifier.

        Args:

            document_id: Unique identifier of the document.

        Returns:

            The document information

        Raises:

            MeilisearchCommunicationError: If there was an error communicating with the server.
            MeilisearchApiError: If the MeiliSearch API returned an error.

        Examples:

            >>> from meilisearch_async_client import Client
            >>> async with Client("http://localhost.com", "masterKey") as client:
            >>>     index = client.index("movies")
            >>>     document = await index.get_document("1234")
        """
        url = f"{self._documents_url}/{document_id}"
        response = await self._http_requests.get(url)
        return response.json()

    async def get_documents(
        self, *, offset: int = 0, limit: int = 20, fields: list[str] | None = None
    ) -> DocumentsInfo:
        """Get a batch documents from the index.

        Args:

            offset: Number of documents to skip. Defaults to 0.
            limit: Maximum number of documents returnedd. Defaults to 20.
            fields: Document attributes to show. If this value is None then all
                attributes are retrieved. Defaults to None.

        Returns:

            Documents info.

        Raises:

            MeilisearchCommunicationError: If there was an error communicating with the server.
            MeilisearchApiError: If the MeiliSearch API returned an error.


        Examples:

            >>> from meilisearch_async_client import Client
            >>> async with Client("http://localhost.com", "masterKey") as client:
            >>>     index = client.index("movies")
            >>>     documents = await index.get_documents()
        """
        parameters: dict[str, Any] = {
            "offset": offset,
            "limit": limit,
        }

        if fields:
            parameters["fields"] = ",".join(fields)

        url = f"{self._documents_url}?{urlencode(parameters)}"
        response = await self._http_requests.get(url)

        return DocumentsInfo(**response.json())

    async def add_documents(
        self, documents: list[dict], primary_key: str | None = None
    ) -> TaskInfo:
        """Add documents to the index.

        Args:

            documents: List of documents.
            primary_key: The primary key of the documents. This will be ignored if already set.
                Defaults to None.

        Returns:

            The details of the task.

        Raises:

            MeilisearchCommunicationError: If there was an error communicating with the server.
            MeilisearchApiError: If the MeiliSearch API returned an error.

        Examples:

            >>> from meilisearch_async_client import Client
            >>> >>> documents = [
            >>>     {"id": 1, "title": "Movie 1", "genre": "comedy"},
            >>>     {"id": 2, "title": "Movie 2", "genre": "drama"},
            >>> ]
            >>> async with Client("http://localhost.com", "masterKey") as client:
            >>>     index = client.index("movies")
            >>>     await index.add_documents(documents)
        """
        url = f"{self._documents_url}"
        if primary_key:
            formatted_primary_key = urlencode({"primaryKey": primary_key})
            url = f"{url}?{formatted_primary_key}"

        response = await self._http_requests.post(url, documents)
        return TaskInfo(**response.json())

    async def add_documents_in_batches(
        self, documents: list[dict], *, batch_size: int = 1000, primary_key: str | None = None
    ) -> list[TaskInfo]:
        """Adds documents in batches to reduce RAM usage with indexing.

        Args:

            documents: List of documents.
            batch_size: The number of documents that should be included in each batch.
                Defaults to 1000.
            primary_key: The primary key of the documents. This will be ignored if already set.
                Defaults to None.

        Returns:

            List of update ids to track the action.

        Raises:

            MeilisearchCommunicationError: If there was an error communicating with the server.
            MeilisearchApiError: If the MeiliSearch API returned an error.

<<<<<<< HEAD
        async for document_batch in _batch(documents, batch_size):
            task_id = await self.add_documents(document_batch, primary_key)
            task_ids.append(task_id)
=======
        Examples:
>>>>>>> 99abf012

            >>> from meilisearch_async_client import Client
            >>> >>> documents = [
            >>>     {"id": 1, "title": "Movie 1", "genre": "comedy"},
            >>>     {"id": 2, "title": "Movie 2", "genre": "drama"},
            >>> ]
            >>> async with Client("http://localhost.com", "masterKey") as client:
            >>>     index = client.index("movies")
            >>>     await index.add_documents_in_batches(documents)
        """
        batches = [self.add_documents(x, primary_key) for x in _batch(documents, batch_size)]
        return await gather(*batches)

    async def add_documents_from_directory(
        self,
        directory_path: Path | str,
        *,
        primary_key: str | None = None,
        document_type: str = "json",
        combine_documents: bool = True,
    ) -> list[TaskInfo]:
        """Load all json files from a directory and add the documents to the index.

        Args:

            directory_path: Path to the directory that contains the json files.
            primary_key: The primary key of the documents. This will be ignored if already set.
                Defaults to None.
            document_type: The type of document being added. Accepted types are json, csv, and
                ndjson. For csv files the first row of the document should be a header row contining
                the field names, and ever for should have a title.
            combine_documents: If set to True this will combine the documents from all the files
                before indexing them. Defaults to True.

        Returns:

            The details of the task status.

        Raises:

            InvalidDocumentError: If the docucment is not a valid format for MeiliSarch.
            MeiliSearchError: If the file path is not valid
            MeilisearchCommunicationError: If there was an error communicating with the server.
            MeilisearchApiError: If the MeiliSearch API returned an error.

        Examples:

            >>> from pathlib import Path
            >>> from meilisearch_async_client import Client
            >>> directory_path = Path("/path/to/directory/containing/files")
            >>> async with Client("http://localhost.com", "masterKey") as client:
            >>>     index = client.index("movies")
            >>>     await index.add_documents_from_directory(directory_path)
        """
        directory = Path(directory_path) if isinstance(directory_path, str) else directory_path

        if combine_documents:
            all_documents = []
            for path in directory.iterdir():
                if path.suffix == f".{document_type}":
                    documents = await _load_documents_from_file(path)
                    all_documents.append(documents)

            _raise_on_no_documents(all_documents, document_type, directory_path)

            loop = get_running_loop()
            combined = await loop.run_in_executor(None, partial(_combine_documents, all_documents))

            response = await self.add_documents(combined, primary_key)
            return [response]

        add_documents = []
        for path in directory.iterdir():
            if path.suffix == f".{document_type}":
                documents = await _load_documents_from_file(path)
                add_documents.append(self.add_documents(documents, primary_key))

        _raise_on_no_documents(add_documents, document_type, directory_path)

        if len(add_documents) > 1:
            # Send the first document on its own before starting the gather. Otherwise MeiliSearch
            # returns an error because it thinks all entries are trying to create the same index.
            first_response = [await add_documents.pop()]
            responses = await gather(*add_documents)
            responses = [*first_response, *responses]
        else:
            responses = [await add_documents[0]]

        return responses

    async def add_documents_from_directory_in_batches(
        self,
        directory_path: Path | str,
        *,
        batch_size: int = 1000,
        primary_key: str | None = None,
        document_type: str = "json",
        combine_documents: bool = True,
    ) -> list[TaskInfo]:
        """Load all json files from a directory and add the documents to the index in batches.

        Args:

            directory_path: Path to the directory that contains the json files.
            batch_size: The number of documents that should be included in each batch.
                Defaults to 1000.
            primary_key: The primary key of the documents. This will be ignored if already set.
                Defaults to None.
            document_type: The type of document being added. Accepted types are json, csv, and
                ndjson. For csv files the first row of the document should be a header row contining
                the field names, and ever for should have a title.
            combine_documents: If set to True this will combine the documents from all the files
                before indexing them. Defaults to True.

        Returns:

            List of update ids to track the action.

        Raises:

            InvalidDocumentError: If the docucment is not a valid format for MeiliSarch.
            MeiliSearchError: If the file path is not valid
            MeilisearchCommunicationError: If there was an error communicating with the server.
            MeilisearchApiError: If the MeiliSearch API returned an error.

        Examples:

            >>> from pathlib import Path
            >>> from meilisearch_async_client import Client
            >>> directory_path = Path("/path/to/directory/containing/files")
            >>> async with Client("http://localhost.com", "masterKey") as client:
            >>>     index = client.index("movies")
            >>>     await index.add_documents_from_directory_in_batches(directory_path)
        """
        directory = Path(directory_path) if isinstance(directory_path, str) else directory_path

        if combine_documents:
            all_documents = []
            for path in directory.iterdir():
                if path.suffix == f".{document_type}":
                    documents = await _load_documents_from_file(path)
                    all_documents.append(documents)

            _raise_on_no_documents(all_documents, document_type, directory_path)

            loop = get_running_loop()
            combined = await loop.run_in_executor(None, partial(_combine_documents, all_documents))

            return await self.add_documents_in_batches(
                combined, batch_size=batch_size, primary_key=primary_key
            )

        responses: list[TaskInfo] = []

        add_documents = []
        for path in directory.iterdir():
            if path.suffix == f".{document_type}":
                documents = await _load_documents_from_file(path)
                add_documents.append(
                    self.add_documents_in_batches(
                        documents, batch_size=batch_size, primary_key=primary_key
                    )
                )

        _raise_on_no_documents(add_documents, document_type, directory_path)

        if len(add_documents) > 1:
            # Send the first document on its own before starting the gather. Otherwise MeiliSearch
            # returns an error because it thinks all entries are trying to create the same index.
            first_response = await add_documents.pop()
            responses_gather = await gather(*add_documents)
            responses = [*first_response, *[x for y in responses_gather for x in y]]
        else:
            responses = await add_documents[0]

        return responses

    async def add_documents_from_file(
        self, file_path: Path | str, primary_key: str | None = None
    ) -> TaskInfo:
        """Add documents to the index from a json file.

        Args:

            file_path: Path to the json file.
            primary_key: The primary key of the documents. This will be ignored if already set.
                Defaults to None.

        Returns:

            The details of the task status.

        Raises:

            InvalidDocumentError: If the docucment is not a valid format for MeiliSarch.
            MeiliSearchError: If the file path is not valid
            MeilisearchCommunicationError: If there was an error communicating with the server.
            MeilisearchApiError: If the MeiliSearch API returned an error.

        Examples:

            >>> from pathlib import Path
            >>> from meilisearch_async_client import Client
            >>> file_path = Path("/path/to/file.json")
            >>> async with Client("http://localhost.com", "masterKey") as client:
            >>>     index = client.index("movies")
            >>>     await index.add_documents_from_file(file_path)
        """
        documents = await _load_documents_from_file(file_path)

        return await self.add_documents(documents, primary_key=primary_key)

    async def add_documents_from_file_in_batches(
        self, file_path: Path | str, *, batch_size: int = 1000, primary_key: str | None = None
    ) -> list[TaskInfo]:
        """Adds documents form a json file in batches to reduce RAM usage with indexing.

        Args:

            file_path: Path to the json file.
            batch_size: The number of documents that should be included in each batch.
                Defaults to 1000.
            primary_key: The primary key of the documents. This will be ignored if already set.
                Defaults to None.

        Returns:

            List of update ids to track the action.

        Raises:

            InvalidDocumentError: If the docucment is not a valid format for MeiliSarch.
            MeiliSearchError: If the file path is not valid
            MeilisearchCommunicationError: If there was an error communicating with the server.
            MeilisearchApiError: If the MeiliSearch API returned an error.

        Examples:

            >>> from pathlib import Path
            >>> from meilisearch_async_client import Client
            >>> file_path = Path("/path/to/file.json")
            >>> async with Client("http://localhost.com", "masterKey") as client:
            >>>     index = client.index("movies")
            >>>     await index.add_documents_from_file_in_batches(file_path)
        """
        documents = await _load_documents_from_file(file_path)

        return await self.add_documents_in_batches(
            documents, batch_size=batch_size, primary_key=primary_key
        )

    async def add_documents_from_raw_file(
        self, file_path: Path | str, primary_key: str | None = None
    ) -> TaskInfo:
        """Directly send csv or ndjson files to MeiliSearch without pre-processing.

        The can reduce RAM usage from MeiliSearch during indexing, but does not include the option
        for batching.

        Args:

            file_path: The path to the file to send to MeiliSearch. Only csv and ndjson files are
                allowed.
            primary_key: The primary key of the documents. This will be ignored if already set.
                Defaults to None.

        Returns:

            The details of the task.

        Raises:

            ValueError: If the file is not a csv or ndjson file.
            MeiliSearchError: If the file path is not valid
            MeilisearchCommunicationError: If there was an error communicating with the server.
            MeilisearchApiError: If the MeiliSearch API returned an error.

        Examples:

            >>> from pathlib import Path
            >>> from meilisearch_async_client import Client
            >>> file_path = Path("/path/to/file.csv")
            >>> async with Client("http://localhost.com", "masterKey") as client:
            >>>     index = client.index("movies")
            >>>     await index.add_documents_from_raw_file(file_path)
        """
        upload_path = Path(file_path) if isinstance(file_path, str) else file_path
        if not upload_path.exists():
            raise MeiliSearchError("No file found at the specified path")

        if upload_path.suffix not in (".csv", ".ndjson"):
            raise ValueError("Only csv and ndjson files can be sent as binary files")

        content_type = "text/csv" if upload_path.suffix == ".csv" else "application/x-ndjson"
        url = self._documents_url
        if primary_key:
            formatted_primary_key = urlencode({"primaryKey": primary_key})
            url = f"{url}?{formatted_primary_key}"

        async with aiofiles.open(upload_path, "r") as f:
            data = await f.read()

        response = await self._http_requests.post(url, body=data, content_type=content_type)

        return TaskInfo(**response.json())

    async def update_documents(
        self, documents: list[dict], primary_key: str | None = None
    ) -> TaskInfo:
        """Update documents in the index.

        Args:

            documents: List of documents.
            primary_key: The primary key of the documents. This will be ignored if already set.
                Defaults to None.

        Returns:

            The details of the task.

        Raises:

            MeilisearchCommunicationError: If there was an error communicating with the server.
            MeilisearchApiError: If the MeiliSearch API returned an error.

        Examples:

            >>> from meilisearch_async_client import Client
            >>> documents = [
            >>>     {"id": 1, "title": "Movie 1", "genre": "comedy"},
            >>>     {"id": 2, "title": "Movie 2", "genre": "drama"},
            >>> ]
            >>> async with Client("http://localhost.com", "masterKey") as client:
            >>>     index = client.index("movies")
            >>>     await index.update_documents(documents)
        """
        url = f"{self._documents_url}"
        if primary_key:
            formatted_primary_key = urlencode({"primaryKey": primary_key})
            url = f"{url}?{formatted_primary_key}"

        response = await self._http_requests.put(url, documents)
        return TaskInfo(**response.json())

    async def update_documents_in_batches(
        self, documents: list[dict], *, batch_size: int = 1000, primary_key: str | None = None
    ) -> list[TaskInfo]:
        """Update documents in batches to reduce RAM usage with indexing.

        Each batch tries to fill the max_payload_size

        Args:

            documents: List of documents.
            batch_size: The number of documents that should be included in each batch.
                Defaults to 1000.
            primary_key: The primary key of the documents. This will be ignored if already set.
                Defaults to None.

        Returns:

            List of update ids to track the action.

        Raises:

            MeilisearchCommunicationError: If there was an error communicating with the server.
            MeilisearchApiError: If the MeiliSearch API returned an error.

<<<<<<< HEAD
        ```py
        >>> from meilisearch_async_client import Client
        >>> documents = [
        >>>     {"id": 1, "title": "Movie 1", "genre": "comedy"},
        >>>     {"id": 2, "title": "Movie 2", "genre": "drama"},
        >>> ]
        >>> async with Client("http://localhost.com", "masterKey") as client:
        >>>     index = client.index("movies")
        >>>     await index.update_documents_in_batches(documents)
        ```
        """
        task_ids: list[TaskInfo] = []

        async for document_batch in _batch(documents, batch_size):
            task_id = await self.update_documents(document_batch, primary_key)
            task_ids.append(task_id)
=======
        Examples:
>>>>>>> 99abf012

            >>> from meilisearch_async_client import Client
            >>> documents = [
            >>>     {"id": 1, "title": "Movie 1", "genre": "comedy"},
            >>>     {"id": 2, "title": "Movie 2", "genre": "drama"},
            >>> ]
            >>> async with Client("http://localhost.com", "masterKey") as client:
            >>>     index = client.index("movies")
            >>>     await index.update_documents_in_batches(documents)
        """
        batches = [self.update_documents(x, primary_key) for x in _batch(documents, batch_size)]
        return await gather(*batches)

    async def update_documents_from_directory(
        self,
        directory_path: Path | str,
        *,
        primary_key: str | None = None,
        document_type: str = "json",
        combine_documents: bool = True,
    ) -> list[TaskInfo]:
        """Load all json files from a directory and update the documents.

        Args:

            directory_path: Path to the directory that contains the json files.
            primary_key: The primary key of the documents. This will be ignored if already set.
                Defaults to None.
            document_type: The type of document being added. Accepted types are json, csv, and
                ndjson. For csv files the first row of the document should be a header row contining
                the field names, and ever for should have a title.
            combine_documents: If set to True this will combine the documents from all the files
                before indexing them. Defaults to True.

        Returns:

            The details of the task status.

        Raises:

            InvalidDocumentError: If the docucment is not a valid format for MeiliSarch.
            MeiliSearchError: If the file path is not valid
            MeilisearchCommunicationError: If there was an error communicating with the server.
            MeilisearchApiError: If the MeiliSearch API returned an error.

        Examples:

            >>> from pathlib import Path
            >>> from meilisearch_async_client import Client
            >>> directory_path = Path("/path/to/directory/containing/files")
            >>> async with Client("http://localhost.com", "masterKey") as client:
            >>>     index = client.index("movies")
            >>>     await index.update_documents_from_directory(directory_path)
        """
        directory = Path(directory_path) if isinstance(directory_path, str) else directory_path

        if combine_documents:
            all_documents = []
            for path in directory.iterdir():
                if path.suffix == f".{document_type}":
                    documents = await _load_documents_from_file(path)
                    all_documents.append(documents)

            _raise_on_no_documents(all_documents, document_type, directory_path)

            loop = get_running_loop()
            combined = await loop.run_in_executor(None, partial(_combine_documents, all_documents))

            response = await self.update_documents(combined, primary_key)
            return [response]

        update_documents = []
        for path in directory.iterdir():
            if path.suffix == f".{document_type}":
                documents = await _load_documents_from_file(path)
                update_documents.append(self.update_documents(documents, primary_key))

        _raise_on_no_documents(update_documents, document_type, directory_path)

        if len(update_documents) > 1:
            # Send the first document on its own before starting the gather. Otherwise MeiliSearch
            # returns an error because it thinks all entries are trying to create the same index.
            first_response = [await update_documents.pop()]
            responses = await gather(*update_documents)
            responses = [*first_response, *responses]
        else:
            responses = [await update_documents[0]]

        return responses

    async def update_documents_from_directory_in_batches(
        self,
        directory_path: Path | str,
        *,
        batch_size: int = 1000,
        primary_key: str | None = None,
        document_type: str = "json",
        combine_documents: bool = True,
    ) -> list[TaskInfo]:
        """Load all json files from a directory and update the documents.

        Args:

            directory_path: Path to the directory that contains the json files.
            batch_size: The number of documents that should be included in each batch.
                Defaults to 1000.
            primary_key: The primary key of the documents. This will be ignored if already set.
                Defaults to None.
            document_type: The type of document being added. Accepted types are json, csv, and
                ndjson. For csv files the first row of the document should be a header row contining
                the field names, and ever for should have a title.
            combine_documents: If set to True this will combine the documents from all the files
                before indexing them. Defaults to True.

        Returns:

            List of update ids to track the action.

        Raises:

            InvalidDocumentError: If the docucment is not a valid format for MeiliSarch.
            MeiliSearchError: If the file path is not valid
            MeilisearchCommunicationError: If there was an error communicating with the server.
            MeilisearchApiError: If the MeiliSearch API returned an error.

        Examples:

            >>> from pathlib import Path
            >>> from meilisearch_async_client import Client
            >>> directory_path = Path("/path/to/directory/containing/files")
            >>> async with Client("http://localhost.com", "masterKey") as client:
            >>>     index = client.index("movies")
            >>>     await index.update_documents_from_directory_in_batches(directory_path)
        """
        directory = Path(directory_path) if isinstance(directory_path, str) else directory_path

        if combine_documents:
            all_documents = []
            for path in directory.iterdir():
                if path.suffix == f".{document_type}":
                    documents = await _load_documents_from_file(path)
                    all_documents.append(documents)

            _raise_on_no_documents(all_documents, document_type, directory_path)

            loop = get_running_loop()
            combined = await loop.run_in_executor(None, partial(_combine_documents, all_documents))

            return await self.update_documents_in_batches(
                combined, batch_size=batch_size, primary_key=primary_key
            )

        responses: list[TaskInfo] = []

        update_documents = []
        for path in directory.iterdir():
            if path.suffix == f".{document_type}":
                documents = await _load_documents_from_file(path)
                update_documents.append(
                    self.update_documents_in_batches(
                        documents, batch_size=batch_size, primary_key=primary_key
                    )
                )

        _raise_on_no_documents(update_documents, document_type, directory_path)

        if len(update_documents) > 1:
            # Send the first document on its own before starting the gather. Otherwise MeiliSearch
            # returns an error because it thinks all entries are trying to create the same index.
            first_response = await update_documents.pop()
            responses_gather = await gather(*update_documents)
            responses = [*first_response, *[x for y in responses_gather for x in y]]
        else:
            responses = await update_documents[0]

        return responses

    async def update_documents_from_file(
        self, file_path: Path | str, primary_key: str | None = None
    ) -> TaskInfo:
        """Add documents in the index from a json file.

        Args:

            file_path: Path to the json file.
            primary_key: The primary key of the documents. This will be ignored if already set.
                Defaults to None.

        Returns:

            The details of the task status.

        Raises:

            MeilisearchCommunicationError: If there was an error communicating with the server.
            MeilisearchApiError: If the MeiliSearch API returned an error.

        Examples:

            >>> from pathlib import Path
            >>> from meilisearch_async_client import Client
            >>> file_path = Path("/path/to/file.json")
            >>> async with Client("http://localhost.com", "masterKey") as client:
            >>>     index = client.index("movies")
            >>>     await index.update_documents_from_file(file_path)
        """
        documents = await _load_documents_from_file(file_path)

        return await self.update_documents(documents, primary_key=primary_key)

    async def update_documents_from_file_in_batches(
        self, file_path: Path | str, *, batch_size: int = 1000, primary_key: str | None = None
    ) -> list[TaskInfo]:
        """Updates documents form a json file in batches to reduce RAM usage with indexing.

        Args:

            file_path: Path to the json file.
            batch_size: The number of documents that should be included in each batch.
                Defaults to 1000.
            primary_key: The primary key of the documents. This will be ignored if already set.
                Defaults to None.

        Returns:

            List of update ids to track the action.

        Raises:

            MeilisearchCommunicationError: If there was an error communicating with the server.
            MeilisearchApiError: If the MeiliSearch API returned an error.

        Examples:

            >>> from pathlib import Path
            >>> from meilisearch_async_client import Client
            >>> file_path = Path("/path/to/file.json")
            >>> async with Client("http://localhost.com", "masterKey") as client:
            >>>     index = client.index("movies")
            >>>     await index.update_documents_from_file_in_batches(file_path)
        """
        documents = await _load_documents_from_file(file_path)

        return await self.update_documents_in_batches(
            documents, batch_size=batch_size, primary_key=primary_key
        )

    async def update_documents_from_raw_file(
        self, file_path: Path | str, primary_key: str | None = None
    ) -> TaskInfo:
        """Directly send csv or ndjson files to MeiliSearch without pre-processing.

        The can reduce RAM usage from MeiliSearch during indexing, but does not include the option
        for batching.

        Args:

            file_path: The path to the file to send to MeiliSearch. Only csv and ndjson files are
                allowed.
            primary_key: The primary key of the documents. This will be ignored if already set.
                Defaults to None.

        Returns:

            The details of the task status.

        Raises:

            ValueError: If the file is not a csv or ndjson file.
            MeiliSearchError: If the file path is not valid
            MeilisearchCommunicationError: If there was an error communicating with the server.
            MeilisearchApiError: If the MeiliSearch API returned an error.

        Examples:

            >>> from pathlib import Path
            >>> from meilisearch_async_client import Client
            >>> file_path = Path("/path/to/file.csv")
            >>> async with Client("http://localhost.com", "masterKey") as client:
            >>>     index = client.index("movies")
            >>>     await index.update_documents_from_raw_file(file_path)
        """
        upload_path = Path(file_path) if isinstance(file_path, str) else file_path
        if not upload_path.exists():
            raise MeiliSearchError("No file found at the specified path")

        if upload_path.suffix not in (".csv", ".ndjson"):
            raise ValueError("Only csv and ndjson files can be sent as binary files")

        content_type = "text/csv" if upload_path.suffix == ".csv" else "application/x-ndjson"
        url = self._documents_url
        if primary_key:
            formatted_primary_key = urlencode({"primaryKey": primary_key})
            url = f"{url}?{formatted_primary_key}"

        async with aiofiles.open(upload_path, "r") as f:
            data = await f.read()

        response = await self._http_requests.put(url, body=data, content_type=content_type)

        return TaskInfo(**response.json())

    async def delete_document(self, document_id: str) -> TaskInfo:
        """Delete one document from the index.

        Args:

            document_id: Unique identifier of the document.

        Returns:

            The details of the task status.

        Raises:

            MeiliSearchCommunicationError: If there was an error communicating with the server.
            MeiliSearchApiError: If the MeiliSearch API returned an error.

        Examples:

            >>> from meilisearch_async_client import Client
            >>> async with Client("http://localhost.com", "masterKey") as client:
            >>>     index = client.index("movies")
            >>>     await index.delete_document("1234")
        """
        url = f"{self._documents_url}/{document_id}"
        response = await self._http_requests.delete(url)

        return TaskInfo(**response.json())

    async def delete_documents(self, ids: list[str]) -> TaskInfo:
        """Delete multiple documents from the index.

        Args:

            ids: List of unique identifiers of documents.

        Returns:

            List of update ids to track the action.

        Raises:

            MeilisearchCommunicationError: If there was an error communicating with the server.
            MeilisearchApiError: If the MeiliSearch API returned an error.

        Examples:

            >>> from meilisearch_async_client import Client
            >>> async with Client("http://localhost.com", "masterKey") as client:
            >>>     index = client.index("movies")
            >>>     await index.delete_documents(["1234", "5678"])
        """
        url = f"{self._documents_url}/delete-batch"
        response = await self._http_requests.post(url, ids)

        return TaskInfo(**response.json())

    async def delete_all_documents(self) -> TaskInfo:
        """Delete all documents from the index.

        Returns:

            The details of the task status.

        Raises:

            MeilisearchCommunicationError: If there was an error communicating with the server.
            MeilisearchApiError: If the MeiliSearch API returned an error.

        Examples:

            >>> from meilisearch_async_client import Client
            >>> async with Client("http://localhost.com", "masterKey") as client:
            >>>     index = client.index("movies")
            >>>     await index.delete_all_document()
        """
        url = f"{self._documents_url}"
        response = await self._http_requests.delete(url)

        return TaskInfo(**response.json())

    async def get_settings(self) -> MeiliSearchSettings:
        """Get settings of the index.

        Returns:

            Settings of the index.

        Raises:

            MeilisearchCommunicationError: If there was an error communicating with the server.
            MeilisearchApiError: If the MeiliSearch API returned an error.

        Examples:

            >>> from meilisearch_async_client import Client
            >>> async with Client("http://localhost.com", "masterKey") as client:
            >>>     index = client.index("movies")
            >>>     settings = await index.get_settings()
        """
        url = f"{self._settings_url}"
        response = await self._http_requests.get(url)

        return MeiliSearchSettings(**response.json())

    async def update_settings(self, body: MeiliSearchSettings) -> TaskInfo:
        """Update settings of the index.

        Args:

            body: Settings of the index.

        Returns:

            The details of the task status.

        Raises:

            MeilisearchCommunicationError: If there was an error communicating with the server.
            MeilisearchApiError: If the MeiliSearch API returned an error.

        Examples:

            >>> from meilisearch_async_client import Client
            >>> from meilisearch_async_client import MeiliSearchSettings
            >>> new_settings = MeiliSearchSettings(
            >>>     synonyms={"wolverine": ["xmen", "logan"], "logan": ["wolverine"]},
            >>>     stop_words=["the", "a", "an"],
            >>>     ranking_rules=[
            >>>         "words",
            >>>         "typo",
            >>>         "proximity",
            >>>         "attribute",
            >>>         "sort",
            >>>         "exactness",
            >>>         "release_date:desc",
            >>>         "rank:desc",
            >>>    ],
            >>>    filterable_attributes=["genre", "director"],
            >>>    distinct_attribute="url",
            >>>    searchable_attributes=["title", "description", "genre"],
            >>>    displayed_attributes=["title", "description", "genre", "release_date"],
            >>>    sortable_attributes=["title", "release_date"],
            >>> )
            >>> async with Client("http://localhost.com", "masterKey") as client:
            >>>     index = client.index("movies")
            >>>     await index.update_settings(new_settings)
        """
        body_dict = {k: v for k, v in body.dict(by_alias=True).items() if v is not None}

        url = f"{self._settings_url}"
        response = await self._http_requests.patch(url, body_dict)

        return TaskInfo(**response.json())

    async def reset_settings(self) -> TaskInfo:
        """Reset settings of the index to default values.

        Returns:

            The details of the task status.

        Raises:

            MeilisearchCommunicationError: If there was an error communicating with the server.
            MeilisearchApiError: If the MeiliSearch API returned an error.

        Examples:

            >>> from meilisearch_async_client import Client
            >>> async with Client("http://localhost.com", "masterKey") as client:
            >>>     index = client.index("movies")
            >>>     await index.reset_settings()
        """
        url = f"{self._settings_url}"
        response = await self._http_requests.delete(url)

        return TaskInfo(**response.json())

    async def get_ranking_rules(self) -> list[str]:
        """Get ranking rules of the index.

        Returns:

            List containing the ranking rules of the index.

        Raises:

            MeilisearchCommunicationError: If there was an error communicating with the server.
            MeilisearchApiError: If the MeiliSearch API returned an error.

        Examples:

            >>> from meilisearch_async_client import Client
            >>> async with Client("http://localhost.com", "masterKey") as client:
            >>>     index = client.index("movies")
            >>>     ranking_rules = await index.get_ranking_rules()
        """
        url = f"{self._settings_url}/ranking-rules"
        response = await self._http_requests.get(url)

        return response.json()

    async def update_ranking_rules(self, ranking_rules: list[str]) -> TaskInfo:
        """Update ranking rules of the index.

        Args:

            ranking_rules: List containing the ranking rules.

        Returns:

            The details of the task status.

        Raises:

            MeilisearchCommunicationError: If there was an error communicating with the server.
            MeilisearchApiError: If the MeiliSearch API returned an error.

        Examples:

            >>> from meilisearch_async_client import Client
            >>> ranking_rules=[
            >>>      "words",
            >>>      "typo",
            >>>      "proximity",
            >>>      "attribute",
            >>>      "sort",
            >>>      "exactness",
            >>>      "release_date:desc",
            >>>      "rank:desc",
            >>> ],
            >>> async with Client("http://localhost.com", "masterKey") as client:
            >>>     index = client.index("movies")
            >>>     await index.update_ranking_rules(ranking_rules)
        """
        url = f"{self._settings_url}/ranking-rules"
        respose = await self._http_requests.put(url, ranking_rules)

        return TaskInfo(**respose.json())

    async def reset_ranking_rules(self) -> TaskInfo:
        """Reset ranking rules of the index to default values.

        Returns:

            The details of the task status.

        Raises:

            MeilisearchCommunicationError: If there was an error communicating with the server.
            MeilisearchApiError: If the MeiliSearch API returned an error.

        Examples:

            >>> from meilisearch_async_client import Client
            >>> async with Client("http://localhost.com", "masterKey") as client:
            >>>     index = client.index("movies")
            >>>     await index.reset_ranking_rules()
        """
        url = f"{self._settings_url}/ranking-rules"
        response = await self._http_requests.delete(url)

        return TaskInfo(**response.json())

    async def get_distinct_attribute(self) -> str | None:
        """Get distinct attribute of the index.

        Returns:

            String containing the distinct attribute of the index. If no distinct attribute
                `None` is returned.

        Raises:

            MeilisearchCommunicationError: If there was an error communicating with the server.
            MeilisearchApiError: If the MeiliSearch API returned an error.

        Examples:

            >>> from meilisearch_async_client import Client
            >>> async with Client("http://localhost.com", "masterKey") as client:
            >>>     index = client.index("movies")
            >>>     distinct_attribute = await index.get_distinct_attribute()
        """
        url = f"{self._settings_url}/distinct-attribute"
        response = await self._http_requests.get(url)

        if not response.json():
            None

        return response.json()

    async def update_distinct_attribute(self, body: str) -> TaskInfo:
        """Update distinct attribute of the index.

        Args:

            body: Distinct attribute.

        Returns:

            The details of the task status.

        Raises:

            MeilisearchCommunicationError: If there was an error communicating with the server.
            MeilisearchApiError: If the MeiliSearch API returned an error.

        Examples:

            >>> from meilisearch_async_client import Client
            >>> async with Client("http://localhost.com", "masterKey") as client:
            >>>     index = client.index("movies")
            >>>     await index.update_distinct_attribute("url")
        """
        url = f"{self._settings_url}/distinct-attribute"
        response = await self._http_requests.put(url, body)

        return TaskInfo(**response.json())

    async def reset_distinct_attribute(self) -> TaskInfo:
        """Reset distinct attribute of the index to default values.

        Returns:

            The details of the task status.

        Raises:

            MeilisearchCommunicationError: If there was an error communicating with the server.
            MeilisearchApiError: If the MeiliSearch API returned an error.

        Examples:

            >>> from meilisearch_async_client import Client
            >>> async with Client("http://localhost.com", "masterKey") as client:
            >>>     index = client.index("movies")
            >>>     await index.reset_distinct_attributes()
        """
        url = f"{self._settings_url}/distinct-attribute"
        response = await self._http_requests.delete(url)

        return TaskInfo(**response.json())

    async def get_searchable_attributes(self) -> list[str]:
        """Get searchable attributes of the index.

        Returns:

            List containing the searchable attributes of the index.

        Raises:

            MeilisearchCommunicationError: If there was an error communicating with the server.
            MeilisearchApiError: If the MeiliSearch API returned an error.

        Examples:

            >>> from meilisearch_async_client import Client
            >>> async with Client("http://localhost.com", "masterKey") as client:
            >>>     index = client.index("movies")
            >>>     searchable_attributes = await index.get_searchable_attributes()
        """
        url = f"{self._settings_url}/searchable-attributes"
        response = await self._http_requests.get(url)
        return response.json()

    async def update_searchable_attributes(self, body: list[str]) -> TaskInfo:
        """Update searchable attributes of the index.

        Args:

            body: List containing the searchable attributes.

        Returns:

            The details of the task status.

        Raises:

            MeilisearchCommunicationError: If there was an error communicating with the server.
            MeilisearchApiError: If the MeiliSearch API returned an error.

        Examples:

            >>> from meilisearch_async_client import Client
            >>> async with Client("http://localhost.com", "masterKey") as client:
            >>>     index = client.index("movies")
            >>>     await index.update_searchable_attributes(["title", "description", "genre"])
        """
        url = f"{self._settings_url}/searchable-attributes"
        response = await self._http_requests.put(url, body)

        return TaskInfo(**response.json())

    async def reset_searchable_attributes(self) -> TaskInfo:
        """Reset searchable attributes of the index to default values.

        Returns:

            The details of the task status.

        Raises:

            MeilisearchCommunicationError: If there was an error communicating with the server.
            MeilisearchApiError: If the MeiliSearch API returned an error.

        Examples:

            >>> from meilisearch_async_client import Client
            >>> async with Client("http://localhost.com", "masterKey") as client:
            >>>     index = client.index("movies")
            >>>     await index.reset_searchable_attributes()
        """
        url = f"{self._settings_url}/searchable-attributes"
        response = await self._http_requests.delete(url)

        return TaskInfo(**response.json())

    async def get_displayed_attributes(self) -> list[str]:
        """Get displayed attributes of the index.

        Returns:

            List containing the displayed attributes of the index.

        Raises:

            MeilisearchCommunicationError: If there was an error communicating with the server.
            MeilisearchApiError: If the MeiliSearch API returned an error.

        Examples:

            >>> from meilisearch_async_client import Client
            >>> async with Client("http://localhost.com", "masterKey") as client:
            >>>     index = client.index("movies")
            >>>     displayed_attributes = await index.get_displayed_attributes()
        """
        url = f"{self._settings_url}/displayed-attributes"
        response = await self._http_requests.get(url)
        return response.json()

    async def update_displayed_attributes(self, body: list[str]) -> TaskInfo:
        """Update displayed attributes of the index.

        Args:

            body: List containing the displayed attributes.

        Returns:

            The details of the task status.

        Raises:

            MeilisearchCommunicationError: If there was an error communicating with the server.
            MeilisearchApiError: If the MeiliSearch API returned an error.

        Examples:

            >>> from meilisearch_async_client import Client
            >>> async with Client("http://localhost.com", "masterKey") as client:
            >>>     index = client.index("movies")
            >>>     await index.update_displayed_attributes(
            >>>         ["title", "description", "genre", "release_date"]
            >>>     )
        """
        url = f"{self._settings_url}/displayed-attributes"
        response = await self._http_requests.put(url, body)

        return TaskInfo(**response.json())

    async def reset_displayed_attributes(self) -> TaskInfo:
        """Reset displayed attributes of the index to default values.

        Returns:

            The details of the task status.

        Raises:

            MeilisearchCommunicationError: If there was an error communicating with the server.
            MeilisearchApiError: If the MeiliSearch API returned an error.

        Examples:

            >>> from meilisearch_async_client import Client
            >>> async with Client("http://localhost.com", "masterKey") as client:
            >>>     index = client.index("movies")
            >>>     await index.reset_displayed_attributes()
        """
        url = f"{self._settings_url}/displayed-attributes"
        response = await self._http_requests.delete(url)

        return TaskInfo(**response.json())

    async def get_stop_words(self) -> list[str] | None:
        """Get stop words of the index.

        Returns:

            List containing the stop words of the index.

        Raises:

            MeilisearchCommunicationError: If there was an error communicating with the server.
            MeilisearchApiError: If the MeiliSearch API returned an error.

        Examples:

            >>> from meilisearch_async_client import Client
            >>> async with Client("http://localhost.com", "masterKey") as client:
            >>>     index = client.index("movies")
            >>>     stop_words = await index.get_stop_words()
        """
        url = f"{self._settings_url}/stop-words"
        response = await self._http_requests.get(url)

        if not response.json():
            return None

        return response.json()

    async def update_stop_words(self, body: list[str]) -> TaskInfo:
        """Update stop words of the index.

        Args:

            body: List containing the stop words of the index.

        Returns:

            The details of the task status.

        Raises:

            MeilisearchCommunicationError: If there was an error communicating with the server.
            MeilisearchApiError: If the MeiliSearch API returned an error.

        Examples:

            >>> from meilisearch_async_client import Client
            >>> async with Client("http://localhost.com", "masterKey") as client:
            >>>     index = client.index("movies")
            >>>     await index.update_stop_words(["the", "a", "an"])
        """
        url = f"{self._settings_url}/stop-words"
        response = await self._http_requests.put(url, body)

        return TaskInfo(**response.json())

    async def reset_stop_words(self) -> TaskInfo:
        """Reset stop words of the index to default values.

        Returns:

            The details of the task status.

        Raises:

            MeilisearchCommunicationError: If there was an error communicating with the server.
            MeilisearchApiError: If the MeiliSearch API returned an error.

        Examples:

            >>> from meilisearch_async_client import Client
            >>> async with Client("http://localhost.com", "masterKey") as client:
            >>>     index = client.index("movies")
            >>>     await index.reset_stop_words()
        """
        url = f"{self._settings_url}/stop-words"
        response = await self._http_requests.delete(url)

        return TaskInfo(**response.json())

    async def get_synonyms(self) -> dict[str, list[str]] | None:
        """Get synonyms of the index.

        Returns:

            The synonyms of the index.

        Raises:

            MeilisearchCommunicationError: If there was an error communicating with the server.
            MeilisearchApiError: If the MeiliSearch API returned an error.

        Examples:

            >>> from meilisearch_async_client import Client
            >>> async with Client("http://localhost.com", "masterKey") as client:
            >>>     index = client.index("movies")
            >>>     synonyms = await index.get_synonyms()
        """
        url = f"{self._settings_url}/synonyms"
        response = await self._http_requests.get(url)

        if not response.json():
            return None

        return response.json()

    async def update_synonyms(self, body: dict[str, list[str]]) -> TaskInfo:
        """Update synonyms of the index.

        Args:

            body: The synonyms of the index.

        Returns:

            The details of the task status.

        Raises:

            MeilisearchCommunicationError: If there was an error communicating with the server.
            MeilisearchApiError: If the MeiliSearch API returned an error.

        Examples:

            >>> from meilisearch_async_client import Client
            >>> async with Client("http://localhost.com", "masterKey") as client:
            >>>     index = client.index("movies")
            >>>     await index.update_synonyms(
            >>>         {"wolverine": ["xmen", "logan"], "logan": ["wolverine"]}
            >>>     )
        """
        url = f"{self._settings_url}/synonyms"
        response = await self._http_requests.put(url, body)

        return TaskInfo(**response.json())

    async def reset_synonyms(self) -> TaskInfo:
        """Reset synonyms of the index to default values.

        Returns:

            The details of the task status.

        Raises:

            MeilisearchCommunicationError: If there was an error communicating with the server.
            MeilisearchApiError: If the MeiliSearch API returned an error.

        Examples:

            >>> from meilisearch_async_client import Client
            >>> async with Client("http://localhost.com", "masterKey") as client:
            >>>     index = client.index("movies")
            >>>     await index.reset_synonyms()
        """
        url = f"{self._settings_url}/synonyms"
        response = await self._http_requests.delete(url)

        return TaskInfo(**response.json())

    async def get_filterable_attributes(self) -> list[str] | None:
        """Get filterable attributes of the index.

        Returns:

            List containing the filterable attributes of the index.

        Raises:

            MeilisearchCommunicationError: If there was an error communicating with the server.
            MeilisearchApiError: If the MeiliSearch API returned an error.

        Examples:

            >>> from meilisearch_async_client import Client
            >>> async with Client("http://localhost.com", "masterKey") as client:
            >>>     index = client.index("movies")
            >>>     filterable_attributes = await index.get_filterable_attributes()
        """
        url = f"{self._settings_url}/filterable-attributes"
        response = await self._http_requests.get(url)

        if not response.json():
            return None

        return response.json()

    async def update_filterable_attributes(self, body: list[str]) -> TaskInfo:
        """Update filterable attributes of the index.

        Args:

            body: List containing the filterable attributes of the index.

        Returns:

            The details of the task status.

        Raises:

            MeilisearchCommunicationError: If there was an error communicating with the server.
            MeilisearchApiError: If the MeiliSearch API returned an error.

        Examples:

            >>> from meilisearch_async_client import Client
            >>> async with Client("http://localhost.com", "masterKey") as client:
            >>>     index = client.index("movies")
            >>>     await index.update_filterable_attributes(["genre", "director"])
        """
        url = f"{self._settings_url}/filterable-attributes"
        response = await self._http_requests.put(url, body)

        return TaskInfo(**response.json())

    async def reset_filterable_attributes(self) -> TaskInfo:
        """Reset filterable attributes of the index to default values.

        Returns:

            The details of the task status.

        Raises:

            MeilisearchCommunicationError: If there was an error communicating with the server.
            MeilisearchApiError: If the MeiliSearch API returned an error.

        Examples:

            >>> from meilisearch_async_client import Client
            >>> async with Client("http://localhost.com", "masterKey") as client:
            >>>     index = client.index("movies")
            >>>     await index.reset_filterable_attributes()
        """
        url = f"{self._settings_url}/filterable-attributes"
        response = await self._http_requests.delete(url)

        return TaskInfo(**response.json())

    async def get_sortable_attributes(self) -> list[str]:
        """Get sortable attributes of the Index.

        Returns:

            List containing the sortable attributes of the Index.

        Raises:

            MeilisearchCommunicationError: If there was an error communicating with the server.
            MeilisearchApiError: If the MeiliSearch API returned an error.

        Examples:

            >>> from meilisearch_async_client import Client
            >>> async with Client("http://localhost.com", "masterKey") as client:
            >>>     index = client.index("movies")
            >>>     sortable_attributes = await index.get_sortable_attributes()
        """
        url = f"{self._settings_url}/sortable-attributes"
        response = await self._http_requests.get(url)

        return response.json()

    async def update_sortable_attributes(self, sortable_attributes: list[str]) -> TaskInfo:
        """Get sortable attributes of the Index.

        Returns:

            The details of the task status.

        Raises:

            MeilisearchCommunicationError: If there was an error communicating with the server.
            MeilisearchApiError: If the MeiliSearch API returned an error.

        Examples:

            >>> from meilisearch_async_client import Client
            >>> async with Client("http://localhost.com", "masterKey") as client:
            >>>     index = client.index("movies")
            >>>     await index.update_sortable_attributes(["title", "release_date"])
        """
        url = f"{self._settings_url}/sortable-attributes"
        response = await self._http_requests.put(url, sortable_attributes)

        return TaskInfo(**response.json())

    async def reset_sortable_attributes(self) -> TaskInfo:
        """Reset sortable attributes of the index to default values.

        Returns:

            The details of the task status.

        Raises:

            MeilisearchCommunicationError: If there was an error communicating with the server.
            MeilisearchApiError: If the MeiliSearch API returned an error.

        Examples:

            >>> from meilisearch_async_client import Client
            >>> async with Client("http://localhost.com", "masterKey") as client:
            >>>     index = client.index("movies")
            >>>     await index.reset_sortable_attributes()
        """
        url = f"{self._settings_url}/sortable-attributes"
        response = await self._http_requests.delete(url)

        return TaskInfo(**response.json())

    async def get_typo_tolerance(self) -> TypoTolerance:
        """Get typo tolerance for the index.

        Returns:

            TypoTolerance for the index.

        Raises:

            MeilisearchCommunicationError: If there was an error communicating with the server.
            MeilisearchApiError: If the MeiliSearch API returned an error.

        Examples:

            >>> from meilisearch_async_client import Client
            >>> async with Client("http://localhost.com", "masterKey") as client:
            >>>     index = client.index("movies")
            >>>     sortable_attributes = await index.get_typo_tolerance()
        """
        url = f"{self._settings_url}/typo-tolerance"
        response = await self._http_requests.get(url)

        return TypoTolerance(**response.json())

    async def update_typo_tolerance(self, typo_tolerance: TypoTolerance) -> TaskInfo:
        """Update typo tolerance.

        Returns:

            Task to track the action.

        Raises:

            MeilisearchCommunicationError: If there was an error communicating with the server.
            MeilisearchApiError: If the MeiliSearch API returned an error.

        Examples:

            >>> from meilisearch_async_client import Client
            >>> async with Client("http://localhost.com", "masterKey") as client:
            >>>     index = client.index("movies")
            >>>     TypoTolerance(enabled=False)
            >>>     await index.update_typo_tolerance()
        """
        url = f"{self._settings_url}/typo-tolerance"
        response = await self._http_requests.patch(url, typo_tolerance.dict(by_alias=True))

        return TaskInfo(**response.json())

    async def reset_typo_tolerance(self) -> TaskInfo:
        """Reset typo tolerance to default values.

        Returns:

            The details of the task status.

        Raises:

            MeilisearchCommunicationError: If there was an error communicating with the server.
            MeilisearchApiError: If the MeiliSearch API returned an error.

        Examples:

            >>> from meilisearch_async_client import Client
            >>> async with Client("http://localhost.com", "masterKey") as client:
            >>>     index = client.index("movies")
            >>>     await index.reset_typo_tolerance()
        """
        url = f"{self._settings_url}/typo-tolerance"
        response = await self._http_requests.delete(url)

        return TaskInfo(**response.json())

    async def get_faceting(self) -> Faceting:
        """Get faceting for the index.

        Returns:

            Faceting for the index.

        Raises:

            MeilisearchCommunicationError: If there was an error communicating with the server.
            MeilisearchApiError: If the MeiliSearch API returned an error.

        Examples:

            >>> from meilisearch_async_client import Client
            >>> async with Client("http://localhost.com", "masterKey") as client:
            >>>     index = client.index("movies")
            >>>     faceting = await index.get_faceting()
        """
        url = f"{self._settings_url}/faceting"
        response = await self._http_requests.get(url)

        return Faceting(**response.json())

    async def update_faceting(self, faceting: Faceting) -> TaskInfo:
        """Partially update the faceting settings for an index.

        Returns:

            Task to track the action.

        Raises:

            MeilisearchCommunicationError: If there was an error communicating with the server.
            MeilisearchApiError: If the MeiliSearch API returned an error.

        Examples:

            >>> from meilisearch_async_client import Client
            >>> async with Client("http://localhost.com", "masterKey") as client:
            >>>     index = client.index("movies")
            >>>     await index.update_faceting(faceting=Faceting(max_values_per_facet=100))
        """
        url = f"{self._settings_url}/faceting"
        response = await self._http_requests.patch(url, faceting.dict(by_alias=True))

        return TaskInfo(**response.json())

    async def reset_faceting(self) -> TaskInfo:
        """Reset an index's faceting settings to their default value.

        Returns:

            The details of the task status.

        Raises:

            MeilisearchCommunicationError: If there was an error communicating with the server.
            MeilisearchApiError: If the MeiliSearch API returned an error.

        Examples:

            >>> from meilisearch_async_client import Client
            >>> async with Client("http://localhost.com", "masterKey") as client:
            >>>     index = client.index("movies")
            >>>     await index.reset_faceting()
        """
        url = f"{self._settings_url}/faceting"
        response = await self._http_requests.delete(url)

        return TaskInfo(**response.json())


<<<<<<< HEAD
async def _batch(documents: list[dict], batch_size: int) -> AsyncGenerator[list[dict], None]:
=======
def _batch(documents: list[dict], batch_size: int) -> Generator[list[dict], None, None]:
>>>>>>> 99abf012
    total_len = len(documents)
    for i in range(0, total_len, batch_size):
        yield documents[i : i + batch_size]


def _raise_on_no_documents(
    documents: list[Any], document_type: str, directory_path: str | Path
) -> None:
    if not documents:
        raise MeiliSearchError(f"No {document_type} files found in {directory_path}")


def _combine_documents(documents: list[list[Any]]) -> list[Any]:
    return [x for y in documents for x in y]


def _iso_to_date_time(iso_date: datetime | str | None) -> datetime | None:
    """Handle conversion of iso string to datetime.

    The microseconds from MeiliSearch are sometimes too long for python to convert so this
    strips off the last digits to shorten it when that happens.
    """
    if not iso_date:
        return None

    if isinstance(iso_date, datetime):
        return iso_date

    try:
        return datetime.strptime(iso_date, "%Y-%m-%dT%H:%M:%S.%fZ")
    except ValueError:
        split = iso_date.split(".")
        reduce = len(split[1]) - 6
        reduced = f"{split[0]}.{split[1][:-reduce]}Z"
        return datetime.strptime(reduced, "%Y-%m-%dT%H:%M:%S.%fZ")


async def _load_documents_from_file(
    file_path: Path | str,
) -> list[dict[Any, Any]]:
    if isinstance(file_path, str):
        file_path = Path(file_path)

    loop = get_running_loop()
    await loop.run_in_executor(None, partial(_validate_file_type, file_path))

    if file_path.suffix == ".csv":
        with open(file_path, mode="r") as f:
            documents = await loop.run_in_executor(None, partial(DictReader, f))
            return list(documents)

    if file_path.suffix == ".ndjson":
        with open(file_path, mode="r") as f:
            return [await loop.run_in_executor(None, partial(json.loads, x)) for x in f]

    async with aiofiles.open(file_path, mode="r") as f:  # type: ignore
        data = await f.read()  # type: ignore
        documents = await loop.run_in_executor(None, partial(json.loads, data))

        if not isinstance(documents, list):
            raise InvalidDocumentError("MeiliSearch requires documents to be in a list")

        return documents


def _validate_file_type(file_path: Path) -> None:
    if file_path.suffix not in (".json", ".csv", ".ndjson"):
        raise MeiliSearchError("File must be a json, ndjson, or csv file")<|MERGE_RESOLUTION|>--- conflicted
+++ resolved
@@ -294,45 +294,6 @@
     ) -> SearchResults:
         """Search the index.
 
-<<<<<<< HEAD
-        **Args:**
-
-        * **query:** String containing the word(s) to search
-        * **offset:** Number of documents to skip. Defaults to 0.
-        * **limit:** Maximum number of documents returned. Defaults to 20.
-        * **filter:** Filter queries by an attribute value. Defaults to None.
-        * **facets:** Facets for which to retrieve the matching count. Defaults to None.
-        * **attributes_to_retrieve:** Attributes to display in the returned documents.
-            Defaults to ["*"].
-        * **attributes_to_crop:** Attributes whose values have to be cropped. Defaults to None.
-        * **crop_length:** The maximun number of words to display. Defaults to 200.
-        * **attributes_to_highlight:** Attributes whose values will contain highlighted matching terms.
-            Defaults to None.
-        * **sort:** Attributes by which to sort the results. Defaults to None.
-        * **show_matches_postions:** Defines whether an object that contains information about the matches should be
-            returned or not. Defaults to False.
-        * **hightlight_pre_tag:** The opening tag for highlighting text. Defaults to <em>.
-        * **hightlight_post_tag:** The closing tag for highlighting text. Defaults to </em>
-        * **crop_marker:** Marker to display when the number of words excedes the `crop_length`.
-            Defaults to ...
-        * **matching_strategy:** Specifies the matching strategy Meilisearch should use. Defaults to `all`.
-
-        **Returns:** Results of the search
-
-        **Raises:**
-
-        * **MeilisearchCommunicationError:** If there was an error communicating with the server.
-        * **MeilisearchApiError:** If the MeiliSearch API returned an error.
-
-        Usage:
-
-        ```py
-        >>> from meilisearch_async_client import Client
-        >>> async with Client("http://localhost.com", "masterKey") as client:
-        >>>     index = client.index("movies")
-        >>>     search_results = await index.search("Tron")
-        ```
-=======
         Args:
 
             query: String containing the word(s) to search
@@ -369,7 +330,6 @@
             >>> async with Client("http://localhost.com", "masterKey") as client:
             >>>     index = client.index("movies")
             >>>     search_results = await index.search("Tron")
->>>>>>> 99abf012
         """
         body = {
             "q": query,
@@ -523,13 +483,7 @@
             MeilisearchCommunicationError: If there was an error communicating with the server.
             MeilisearchApiError: If the MeiliSearch API returned an error.
 
-<<<<<<< HEAD
-        async for document_batch in _batch(documents, batch_size):
-            task_id = await self.add_documents(document_batch, primary_key)
-            task_ids.append(task_id)
-=======
-        Examples:
->>>>>>> 99abf012
+        Examples:
 
             >>> from meilisearch_async_client import Client
             >>> >>> documents = [
@@ -899,26 +853,7 @@
             MeilisearchCommunicationError: If there was an error communicating with the server.
             MeilisearchApiError: If the MeiliSearch API returned an error.
 
-<<<<<<< HEAD
-        ```py
-        >>> from meilisearch_async_client import Client
-        >>> documents = [
-        >>>     {"id": 1, "title": "Movie 1", "genre": "comedy"},
-        >>>     {"id": 2, "title": "Movie 2", "genre": "drama"},
-        >>> ]
-        >>> async with Client("http://localhost.com", "masterKey") as client:
-        >>>     index = client.index("movies")
-        >>>     await index.update_documents_in_batches(documents)
-        ```
-        """
-        task_ids: list[TaskInfo] = []
-
-        async for document_batch in _batch(documents, batch_size):
-            task_id = await self.update_documents(document_batch, primary_key)
-            task_ids.append(task_id)
-=======
-        Examples:
->>>>>>> 99abf012
+        Examples:
 
             >>> from meilisearch_async_client import Client
             >>> documents = [
@@ -2174,11 +2109,7 @@
         return TaskInfo(**response.json())
 
 
-<<<<<<< HEAD
-async def _batch(documents: list[dict], batch_size: int) -> AsyncGenerator[list[dict], None]:
-=======
 def _batch(documents: list[dict], batch_size: int) -> Generator[list[dict], None, None]:
->>>>>>> 99abf012
     total_len = len(documents)
     for i in range(0, total_len, batch_size):
         yield documents[i : i + batch_size]
